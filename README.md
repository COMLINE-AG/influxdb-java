# influxdb-java

[![Build Status](https://travis-ci.org/influxdata/influxdb-java.svg?branch=master)](https://travis-ci.org/influxdata/influxdb-java)
[![codecov.io](http://codecov.io/github/influxdata/influxdb-java/coverage.svg?branch=master)](http://codecov.io/github/influxdata/influxdb-java?branch=master)
[![Issue Count](https://codeclimate.com/github/influxdata/influxdb-java/badges/issue_count.svg)](https://codeclimate.com/github/influxdata/influxdb-java)

This is the Java Client library which is only compatible with InfluxDB 0.9 and higher. Maintained by [@majst01](https://github.com/majst01).

To connect to InfluxDB 0.8.x you need to use influxdb-java version 1.6.

This implementation is meant as a Java rewrite of the influxdb-go package.
All low level REST Api calls are available.

## Usage

### Basic Usage

This is a recommended approach to write data points into InfluxDB. The influxdb-java
client is storing your writes into an internal buffer and flushes them asynchronously
to InfluxDB at a fixed flush interval to achieve good performance on both client and
server side. This requires influxdb-java v2.7 or newer.

If you want to write data points immediately into InfluxDB and synchronously process
resulting errors see [this section.](#synchronous-writes)

```java
InfluxDB influxDB = InfluxDBFactory.connect("http://172.17.0.2:8086", "root", "root");
String dbName = "aTimeSeries";
influxDB.createDatabase(dbName);
influxDB.setDatabase(dbName);
String rpName = "aRetentionPolicy";
influxDB.createRetentionPolicy(rpName, dbName, "30d", "30m", 2, true);
influxDB.setRetentionPolicy(rpName);

influxDB.enableBatch(BatchOptions.DEFAULTS);

influxDB.write(Point.measurement("cpu")
    .time(System.currentTimeMillis(), TimeUnit.MILLISECONDS)
    .addField("idle", 90L)
    .addField("user", 9L)
    .addField("system", 1L)
    .build());

influxDB.write(Point.measurement("disk")
    .time(System.currentTimeMillis(), TimeUnit.MILLISECONDS)
    .addField("used", 80L)
    .addField("free", 1L)
    .build());

Query query = new Query("SELECT idle FROM cpu", dbName);
influxDB.query(query);
influxDB.dropRetentionPolicy(rpName, dbName);
influxDB.deleteDatabase(dbName);
influxDB.close();
```

Any errors that happen during the batch flush won't leak into the caller of the `write` method. By default, any kind of errors will be just logged with "SEVERE" level.
If you need to be notified and do some custom logic when such asynchronous errors happen, you can add an error handler with a `BiConsumer<Iterable<Point>, Throwable>` using the overloaded `enableBatch` method:

```java
influxDB.enableBatch(BatchOptions.DEFAULTS.exceptionHandler(
        (failedPoints, throwable) -> { /* custom error handling here */ })
);
```

With batching enabled the client provides two strategies how to deal with errors thrown by the InfluxDB server.

   1. 'One shot' write - on failed write request to InfluxDB server an error is reported to the client using the means mentioned above.
   2. 'Retry on error' write (used by default) - on failed write the request by the client is repeated after batchInterval elapses
       (if there is a chance the write will succeed - the error was caused by overloading the server, a network error etc.)
       When new data points are written before the previous (failed) points are successfully written, those are queued inside the client
       and wait until older data points are successfully written.
       Size of this queue is limited and configured by `BatchOptions.bufferLimit` property. When the limit is reached, the oldest points
       in the queue are dropped. 'Retry on error' strategy is used when individual write batch size defined by `BatchOptions.actions` is lower than `BatchOptions.bufferLimit`.

Note:

* Batching functionality creates an internal thread pool that needs to be shutdown explicitly as part of a graceful application shut-down, or the application will not shut down properly. To do so simply call: ```influxDB.close()```
* `InfluxDB.enableBatch(BatchOptions)` is available since version 2.9. Prior versions use `InfluxDB.enableBatch(actions, flushInterval, timeUnit)` or similar based on the configuration parameters you want to set.
* APIs to create and drop retention policies are supported only in versions > 2.7
* If you are using influxdb < 2.8, you should use retention policy: 'autogen'
* If you are using influxdb < 1.0.0, you should use 'default' instead of 'autogen'

If your points are written into different databases and retention policies, the more complex InfluxDB.write() methods can be used:

```java
InfluxDB influxDB = InfluxDBFactory.connect("http://172.17.0.2:8086", "root", "root");
String dbName = "aTimeSeries";
influxDB.createDatabase(dbName);
String rpName = "aRetentionPolicy";
influxDB.createRetentionPolicy(rpName, dbName, "30d", "30m", 2, true);

// Flush every 2000 Points, at least every 100ms
influxDB.enableBatch(BatchOptions.DEFAULTS.actions(2000).flushDuration(100));

Point point1 = Point.measurement("cpu")
                    .time(System.currentTimeMillis(), TimeUnit.MILLISECONDS)
                    .addField("idle", 90L)
                    .addField("user", 9L)
                    .addField("system", 1L)
                    .build();
Point point2 = Point.measurement("disk")
                    .time(System.currentTimeMillis(), TimeUnit.MILLISECONDS)
                    .addField("used", 80L)
                    .addField("free", 1L)
                    .build();

influxDB.write(dbName, rpName, point1);
influxDB.write(dbName, rpName, point2);
Query query = new Query("SELECT idle FROM cpu", dbName);
influxDB.query(query);
influxDB.dropRetentionPolicy(rpName, dbName);
influxDB.deleteDatabase(dbName);
influxDB.close();
```

#### Synchronous writes

If you want to write the data points immediately to InfluxDB (and handle the errors as well) without any delays see the following example:

```java
InfluxDB influxDB = InfluxDBFactory.connect("http://172.17.0.2:8086", "root", "root");
String dbName = "aTimeSeries";
influxDB.createDatabase(dbName);
String rpName = "aRetentionPolicy";
influxDB.createRetentionPolicy(rpName, dbName, "30d", "30m", 2, true);

BatchPoints batchPoints = BatchPoints
                .database(dbName)
                .tag("async", "true")
                .retentionPolicy(rpName)
                .consistency(ConsistencyLevel.ALL)
                .build();
Point point1 = Point.measurement("cpu")
                    .time(System.currentTimeMillis(), TimeUnit.MILLISECONDS)
                    .addField("idle", 90L)
                    .addField("user", 9L)
                    .addField("system", 1L)
                    .build();
Point point2 = Point.measurement("disk")
                    .time(System.currentTimeMillis(), TimeUnit.MILLISECONDS)
                    .addField("used", 80L)
                    .addField("free", 1L)
                    .build();
batchPoints.point(point1);
batchPoints.point(point2);
influxDB.write(batchPoints);
Query query = new Query("SELECT idle FROM cpu", dbName);
influxDB.query(query);
influxDB.dropRetentionPolicy(rpName, dbName);
influxDB.deleteDatabase(dbName);
```

#### Try-with-resources
Try-with-resources is a new feature in JDK7, InfluxDB support this feature, you can use it just like the following example:

```java
try (InfluxDB influxDB = InfluxDBFactory.connect("http://172.17.0.2:8086", "root", "root")) {
        // Read or Write, do any thing you want
}
```

### Advanced Usage

#### Gzip's support (version 2.5+ required)

influxdb-java client doesn't enable gzip compress for http request body by default. If you want to enable gzip to reduce transfer data's size , you can call:

```java
influxDB.enableGzip()
```

#### UDP's support (version 2.5+ required)

influxdb-java client support udp protocol now. you can call following methods directly to write through UDP.

```java
public void write(final int udpPort, final String records);
public void write(final int udpPort, final List<String> records);
public void write(final int udpPort, final Point point);
```

Note: make sure write content's total size should not > UDP protocol's limit(64K), or you should use http instead of udp.

#### Chunking support (version 2.6+ required)

influxdb-java client now supports influxdb chunking. The following example uses a chunkSize of 20 and invokes the specified Consumer (e.g. System.out.println) for each received QueryResult

```java
Query query = new Query("SELECT idle FROM cpu", dbName);
influxDB.query(query, 20, queryResult -> System.out.println(queryResult));
```

#### QueryResult mapper to POJO (version 2.7+ required)

An alternative way to handle the QueryResult object is now available.
Supposing that you have a measurement _CPU_:

```sql
> INSERT cpu,host=serverA,region=us_west idle=0.64,happydevop=false,uptimesecs=123456789i
>
> select * from cpu
name: cpu
time                           happydevop host    idle region  uptimesecs
----                           ---------- ----    ---- ------  ----------
2017-06-20T15:32:46.202829088Z false      serverA 0.64 us_west 123456789
```

And the following tag keys:

```sql
> show tag keys from cpu
name: cpu
tagKey
------
host
region
```

1. Create a POJO to represent your measurement. For example:

```Java
public class Cpu {
    private Instant time;
    private String hostname;
    private String region;
    private Double idle;
    private Boolean happydevop;
    private Long uptimeSecs;
    // getters (and setters if you need)
}
```

2. Add @Measurement and @Column annotations:

```Java
@Measurement(name = "cpu")
public class Cpu {
    @Column(name = "time")
    private Instant time;
    @Column(name = "host", tag = true)
    private String hostname;
    @Column(name = "region", tag = true)
    private String region;
    @Column(name = "idle")
    private Double idle;
    @Column(name = "happydevop")
    private Boolean happydevop;
    @Column(name = "uptimesecs")
    private Long uptimeSecs;
    // getters (and setters if you need)
}
```

3. Call _InfluxDBResultMapper.toPOJO(...)_ to map the QueryResult to your POJO:

```java
InfluxDB influxDB = InfluxDBFactory.connect("http://localhost:8086", "root", "root");
String dbName = "myTimeseries";
QueryResult queryResult = influxDB.query(new Query("SELECT * FROM cpu", dbName));

InfluxDBResultMapper resultMapper = new InfluxDBResultMapper(); // thread-safe - can be reused
List<Cpu> cpuList = resultMapper.toPOJO(queryResult, Cpu.class);
```

#### QueryResult mapper limitations

* If your InfluxDB query contains multiple SELECT clauses, you will have to call InfluxResultMapper#toPOJO() multiple times to map every measurement returned by QueryResult to the respective POJO;
* If your InfluxDB query contains multiple SELECT clauses **for the same measurement**, InfluxResultMapper will process all results because there is no way to distinguish which one should be mapped to your POJO. It may result in an invalid collection being returned;
* A Class field annotated with _@Column(..., tag = true)_ (i.e. a [InfluxDB Tag](https://docs.influxdata.com/influxdb/v1.2/concepts/glossary/#tag-value)) must be declared as _String_.

-- _Note: With the current released version (2.7), InfluxDBResultMapper does not support QueryResult created by queries using the "GROUP BY" clause. This was fixed by [PR #345](https://github.com/influxdata/influxdb-java/pull/345)._

<<<<<<< HEAD
#### QueryBuilder:
An alternative way to create InfluxDB queries is available. By using the [QueryBuilder](QUERY_BUILDER.md) you can create queries using java instead of providing the influxdb queries as strings.
=======
### InfluxDBMapper

In case you want to save and load data using models you can use the [InfluxDBMapper](INFLUXDB_MAPPER.md).
>>>>>>> 955ff49c

#### Query using Callbacks (version 2.8+ required)

influxdb-java now supports returning results of a query via callbacks. Only one
of the following consumers are going to be called once :

```java
this.influxDB.query(new Query("SELECT idle FROM cpu", dbName), queryResult -> {
    // Do something with the result...
}, throwable -> {
    // Do something with the error...
});
```

#### Query using parameter binding ("prepared statements", version 2.10+ required)

If your Query is based on user input, it is good practice to use parameter binding to avoid [injection attacks](https://en.wikipedia.org/wiki/SQL_injection).
You can create queries with parameter binding with the help of the QueryBuilder:

```java
Query query = QueryBuilder.newQuery("SELECT * FROM cpu WHERE idle > $idle AND system > $system")
        .forDatabase(dbName)
        .bind("idle", 90)
        .bind("system", 5)
        .create();
QueryResult results = influxDB.query(query);
```

The values of the bind() calls are bound to the placeholders in the query ($idle, $system).

#### Batch flush interval jittering (version 2.9+ required)

When using large number of influxdb-java clients against a single server it may happen that all the clients
will submit their buffered points at the same time and possibly overloading the server. This is usually happening
when all the clients are started at once - for instance as members of cloud hosted large cluster networks.  
If all the clients have the same flushDuration set this situation will repeat periodically.

To solve this situation the influxdb-java offers an option to offset the flushDuration by a random interval so that
the clients will flush their buffers in different intervals:

```java
influxDB.enableBatch(BatchOptions.DEFAULTS.jitterDuration(500);
```

### Other Usages

For additional usage examples have a look at [InfluxDBTest.java](https://github.com/influxdb/influxdb-java/blob/master/src/test/java/org/influxdb/InfluxDBTest.java "InfluxDBTest.java")

## Version

The latest version for maven dependence:

```xml
<dependency>
  <groupId>org.influxdb</groupId>
  <artifactId>influxdb-java</artifactId>
  <version>2.10</version>
</dependency>
```

Or when using with gradle:

```groovy
compile 'org.influxdb:influxdb-java:2.10'
```

For version change history have a look at [ChangeLog](https://github.com/influxdata/influxdb-java/blob/master/CHANGELOG.md).

### Build Requirements

* Java 1.8+ (tested with jdk8 and jdk9)
* Maven 3.0+ (tested with maven 3.5.0)
* Docker daemon running

Then you can build influxdb-java with all tests with:

```bash
mvn clean install
```

If you don't have Docker running locally, you can skip tests with -DskipTests flag set to true:

```bash
mvn clean install -DskipTests=true
```

If you have Docker running, but it is not at localhost (e.g. you are on a Mac and using `docker-machine`) you can set an optional environment variable `INFLUXDB_IP` to point to the correct IP address:

```bash
export INFLUXDB_IP=192.168.99.100
mvn test
```

For convenience we provide a small shell script which starts a influxdb server locally and executes `mvn clean install` with all tests inside docker containers.

```bash
./compile-and-test.sh
```

### Publishing

This is a
[link](https://docs.sonatype.org/display/Repository/Sonatype+OSS+Maven+Repository+Usage+Guide)
to the sonatype oss guide to publishing. I'll update this section once
the [jira ticket](https://issues.sonatype.org/browse/OSSRH-9728) is
closed and I'm able to upload artifacts to the sonatype repositories.

### Frequently Asked Questions

This is a [FAQ](FAQ.md) list for influxdb-java.<|MERGE_RESOLUTION|>--- conflicted
+++ resolved
@@ -271,14 +271,13 @@
 
 -- _Note: With the current released version (2.7), InfluxDBResultMapper does not support QueryResult created by queries using the "GROUP BY" clause. This was fixed by [PR #345](https://github.com/influxdata/influxdb-java/pull/345)._
 
-<<<<<<< HEAD
 #### QueryBuilder:
+
 An alternative way to create InfluxDB queries is available. By using the [QueryBuilder](QUERY_BUILDER.md) you can create queries using java instead of providing the influxdb queries as strings.
-=======
+
 ### InfluxDBMapper
 
 In case you want to save and load data using models you can use the [InfluxDBMapper](INFLUXDB_MAPPER.md).
->>>>>>> 955ff49c
 
 #### Query using Callbacks (version 2.8+ required)
 
