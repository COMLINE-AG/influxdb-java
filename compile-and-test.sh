#!/usr/bin/env bash
#
# script to start influxdb and compile influxdb-java with all tests.
#
# Note for Windows users:
#   In case your docker still uses VirtualBox as a VM, you will probably have to
#   inform the containers about the location of your repository.
#   Please not that Docker for windows, enables you to mount everything
#   from your Users (C:\Users in most cases) directory, so to keep it easy,
#   it's better to keep your repository somewhere there.
#   If you will decide to put your sources somewhere else, please visit your
#   VirtualBox settings and check out the "Shared folder configuration".
#   This script uses environment variable BUILD_HOME which should point to this 
#   project directory (i.e. //c/Users/MyWindowsUserName/Projects/influxdb-java)
#
#   Of course you still need bash to launch this script. But this should be no 
#   problem either to install it (this script was tested with GitExtensions package).

set -e

<<<<<<< HEAD

INFLUXDB_VERSIONS="1.4 1.3 1.2 1.1"
JAVA_VERSIONS="3-jdk-8-alpine 3-jdk-9-slim"

WORKDIR=/usr/src/mymaven

if [ -z "$BUILD_HOME" ] ; then
    BUILD_HOME=$PWD
    if [ -x  /c/Windows/System32/ ] ; then
	BUILD_HOME=/$PWD
    fi
fi

if [ -x  /c/Windows/System32/ ] ; then
    echo "Detected Windows as a host system"
    WORKDIR=//usr/src/mymaven
fi

echo Using build home: $BUILD_HOME

function run_test {
    USE_PROXY=$1
    
    INFLUXDB_API_URL=http://influxdb:8086
    if [ "$USE_PROXY" == "nginx" ] ; then
	echo Test with Nginx as proxy
	INFLUXDB_API_URL=http://nginx:8080/influx-api/
    fi

    
    for java_version in ${JAVA_VERSIONS}
    do
	echo "Run tests with maven:${java_version}"
	for version in ${INFLUXDB_VERSIONS}
	do
	    echo "Tesing againts influxdb ${version}"
	    docker kill influxdb || true
	    docker rm influxdb || true
	    docker pull influxdb:${version}-alpine || true
	    docker run \
		   --detach \
		   --name influxdb \
		   --publish 8086:8086 \
		   --publish 8089:8089/udp \
		   --volume ${BUILD_HOME}/influxdb.conf:/etc/influxdb/influxdb.conf \
		   influxdb:${version}-alpine

	    if [ "$USE_PROXY" == "nginx" ] ; then
		echo Starting Nginx
		docker kill nginx || true		
		docker rm  nginx || true
		echo ----- STARTING NGINX CONTAINER -----
		docker run \
		       --detach \
		       --name nginx \
		       --publish 8888:8080 \
		       --volume ${BUILD_HOME}/src/test/nginx/nginx.conf:/etc/nginx/conf.d/default.conf:ro \
		       --link influxdb:influxdb \
		       nginx nginx '-g' 'daemon off;'
		
		NGINX_LINK=--link=nginx
		SKIP_TESTS=-DsomeModule.test.excludes="**/*UDPInfluxDBTest*"
	    fi
	    
	    docker run -it --rm  \
		   --volume $BUILD_HOME:/usr/src/mymaven \
		   --volume $BUILD_HOME/.m2:/root/.m2 \
		   --workdir $WORKDIR \
		   --link=influxdb $NGINX_LINK \
		   --env INFLUXDB_API_URL=$INFLUXDB_API_URL \
		   maven:${java_version} mvn clean install $SKIP_TESTS

	    docker kill influxdb || true
	    docker kill nginx || true
	    docker rm -f nginx || true
	done
    done
}

################################################################################
################################################################################

run_test
run_test nginx
=======
DEFAULT_INFLUXDB_VERSION="1.5"
DEFAULT_MAVEN_JAVA_VERSION="3-jdk-10-slim"

INFLUXDB_VERSION="${INFLUXDB_VERSION:-$DEFAULT_INFLUXDB_VERSION}"
MAVEN_JAVA_VERSION="${MAVEN_JAVA_VERSION:-$DEFAULT_MAVEN_JAVA_VERSION}"

echo "Run tests with maven:${MAVEN_JAVA_VERSION} on onfluxdb-${INFLUXDB_VERSION}"

docker kill influxdb || true
docker rm influxdb || true
docker pull influxdb:${version}-alpine || true
docker run \
          --detach \
          --name influxdb \
          --publish 8086:8086 \
          --publish 8089:8089/udp \
          --volume ${PWD}/influxdb.conf:/etc/influxdb/influxdb.conf \
      influxdb:${INFLUXDB_VERSION}-alpine

docker run -it --rm  \
      --volume $PWD:/usr/src/mymaven \
      --volume $PWD/.m2:/root/.m2 \
      --workdir /usr/src/mymaven \
      --link=influxdb \
      --env INFLUXDB_IP=influxdb \
        maven:${MAVEN_JAVA_VERSION} mvn clean install

docker kill influxdb || true
>>>>>>> c9ec49c9
<|MERGE_RESOLUTION|>--- conflicted
+++ resolved
@@ -18,17 +18,18 @@
 
 set -e
 
-<<<<<<< HEAD
+DEFAULT_INFLUXDB_VERSION="1.5"
+DEFAULT_MAVEN_JAVA_VERSION="3-jdk-10-slim"
 
-INFLUXDB_VERSIONS="1.4 1.3 1.2 1.1"
-JAVA_VERSIONS="3-jdk-8-alpine 3-jdk-9-slim"
+INFLUXDB_VERSION="${INFLUXDB_VERSION:-$DEFAULT_INFLUXDB_VERSION}"
+MAVEN_JAVA_VERSION="${MAVEN_JAVA_VERSION:-$DEFAULT_MAVEN_JAVA_VERSION}"
 
 WORKDIR=/usr/src/mymaven
 
 if [ -z "$BUILD_HOME" ] ; then
     BUILD_HOME=$PWD
     if [ -x  /c/Windows/System32/ ] ; then
-	BUILD_HOME=/$PWD
+    BUILD_HOME=/$PWD
     fi
 fi
 
@@ -44,92 +45,52 @@
     
     INFLUXDB_API_URL=http://influxdb:8086
     if [ "$USE_PROXY" == "nginx" ] ; then
-	echo Test with Nginx as proxy
-	INFLUXDB_API_URL=http://nginx:8080/influx-api/
+    echo Test with Nginx as proxy
+    INFLUXDB_API_URL=http://nginx:8080/influx-api/
     fi
 
     
-    for java_version in ${JAVA_VERSIONS}
-    do
-	echo "Run tests with maven:${java_version}"
-	for version in ${INFLUXDB_VERSIONS}
-	do
-	    echo "Tesing againts influxdb ${version}"
-	    docker kill influxdb || true
-	    docker rm influxdb || true
-	    docker pull influxdb:${version}-alpine || true
-	    docker run \
-		   --detach \
-		   --name influxdb \
-		   --publish 8086:8086 \
-		   --publish 8089:8089/udp \
-		   --volume ${BUILD_HOME}/influxdb.conf:/etc/influxdb/influxdb.conf \
-		   influxdb:${version}-alpine
+    echo "Run tests with maven:${MAVEN_JAVA_VERSION} on onfluxdb-${INFLUXDB_VERSION}"
+    docker kill influxdb || true
+    docker rm influxdb || true
+    docker pull influxdb:${version}-alpine || true
+    docker run \
+       --detach \
+       --name influxdb \
+       --publish 8086:8086 \
+       --publish 8089:8089/udp \
+       --volume ${BUILD_HOME}/influxdb.conf:/etc/influxdb/influxdb.conf \
+       influxdb:${INFLUXDB_VERSION}-alpine
 
-	    if [ "$USE_PROXY" == "nginx" ] ; then
-		echo Starting Nginx
-		docker kill nginx || true		
-		docker rm  nginx || true
-		echo ----- STARTING NGINX CONTAINER -----
-		docker run \
-		       --detach \
-		       --name nginx \
-		       --publish 8888:8080 \
-		       --volume ${BUILD_HOME}/src/test/nginx/nginx.conf:/etc/nginx/conf.d/default.conf:ro \
-		       --link influxdb:influxdb \
-		       nginx nginx '-g' 'daemon off;'
-		
-		NGINX_LINK=--link=nginx
-		SKIP_TESTS=-DsomeModule.test.excludes="**/*UDPInfluxDBTest*"
-	    fi
-	    
-	    docker run -it --rm  \
-		   --volume $BUILD_HOME:/usr/src/mymaven \
-		   --volume $BUILD_HOME/.m2:/root/.m2 \
-		   --workdir $WORKDIR \
-		   --link=influxdb $NGINX_LINK \
-		   --env INFLUXDB_API_URL=$INFLUXDB_API_URL \
-		   maven:${java_version} mvn clean install $SKIP_TESTS
+    if [ "$USE_PROXY" == "nginx" ] ; then
+    echo Starting Nginx
+    docker kill nginx || true        
+    docker rm  nginx || true
+    echo ----- STARTING NGINX CONTAINER -----
+    docker run \
+           --detach \
+           --name nginx \
+           --publish 8888:8080 \
+           --volume ${BUILD_HOME}/src/test/nginx/nginx.conf:/etc/nginx/conf.d/default.conf:ro \
+           --link influxdb:influxdb \
+           nginx nginx '-g' 'daemon off;'
+    
+    NGINX_LINK=--link=nginx
+    SKIP_TESTS=-DsomeModule.test.excludes="**/*UDPInfluxDBTest*"
+    fi
+    
+    docker run -it --rm  \
+       --volume $BUILD_HOME:/usr/src/mymaven \
+       --volume $BUILD_HOME/.m2:/root/.m2 \
+       --workdir $WORKDIR \
+       --link=influxdb $NGINX_LINK \
+       --env INFLUXDB_API_URL=$INFLUXDB_API_URL \
+       maven:${MAVEN_JAVA_VERSION} mvn clean install $SKIP_TESTS
 
-	    docker kill influxdb || true
-	    docker kill nginx || true
-	    docker rm -f nginx || true
-	done
-    done
+    docker kill influxdb || true
+    docker kill nginx || true
+    docker rm -f nginx || true
 }
 
-################################################################################
-################################################################################
-
 run_test
-run_test nginx
-=======
-DEFAULT_INFLUXDB_VERSION="1.5"
-DEFAULT_MAVEN_JAVA_VERSION="3-jdk-10-slim"
-
-INFLUXDB_VERSION="${INFLUXDB_VERSION:-$DEFAULT_INFLUXDB_VERSION}"
-MAVEN_JAVA_VERSION="${MAVEN_JAVA_VERSION:-$DEFAULT_MAVEN_JAVA_VERSION}"
-
-echo "Run tests with maven:${MAVEN_JAVA_VERSION} on onfluxdb-${INFLUXDB_VERSION}"
-
-docker kill influxdb || true
-docker rm influxdb || true
-docker pull influxdb:${version}-alpine || true
-docker run \
-          --detach \
-          --name influxdb \
-          --publish 8086:8086 \
-          --publish 8089:8089/udp \
-          --volume ${PWD}/influxdb.conf:/etc/influxdb/influxdb.conf \
-      influxdb:${INFLUXDB_VERSION}-alpine
-
-docker run -it --rm  \
-      --volume $PWD:/usr/src/mymaven \
-      --volume $PWD/.m2:/root/.m2 \
-      --workdir /usr/src/mymaven \
-      --link=influxdb \
-      --env INFLUXDB_IP=influxdb \
-        maven:${MAVEN_JAVA_VERSION} mvn clean install
-
-docker kill influxdb || true
->>>>>>> c9ec49c9
+run_test nginx