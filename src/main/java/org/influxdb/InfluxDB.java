package org.influxdb;

import org.influxdb.dto.BatchPoints;
import org.influxdb.dto.Point;
import org.influxdb.dto.Pong;
import org.influxdb.dto.Query;
import org.influxdb.dto.QueryResult;

import java.util.List;
import java.util.concurrent.ThreadFactory;
import java.util.concurrent.TimeUnit;
import java.util.function.BiConsumer;
import java.util.function.Consumer;

/**
 * Interface with all available methods to access a InfluxDB database.
 *
 * A full list of currently available interfaces is implemented in:
 *
 * <a
 * href="https://github.com/influxdb/influxdb/blob/master/src/api/http/api.go">https://github.com/
 * influxdb/influxdb/blob/master/src/api/http/api.go</a>
 *
 * @author stefan.majer [at] gmail.com
 *
 */
public interface InfluxDB {
<<<<<<< HEAD
	
	/** Controls the level of logging of the REST layer. */
	public enum LogLevel {
		/** No logging. */
		NONE,
		/** Log only the request method and URL and the response status code and execution time. */
		BASIC,
		/** Log the basic information along with request and response headers. */
		HEADERS,
		/**
		 * Log the headers, body, and metadata for both requests and responses.
		 * <p>
		 * Note: This requires that the entire request and response body be buffered in memory!
		 */
		FULL;
	}

	/**
	 * ConsistencyLevel for write Operations.
	 */
	public enum ConsistencyLevel {
		/** Write succeeds only if write reached all cluster members. */
		ALL("all"),
		/** Write succeeds if write reached any cluster members. */
		ANY("any"),
		/** Write succeeds if write reached at least one cluster members. */
		ONE("one"),
		/** Write succeeds only if write reached a quorum of cluster members. */
		QUORUM("quorum");
		private final String value;

		private ConsistencyLevel(final String value) {
			this.value = value;
		}

		/**
		 * Get the String value of the ConsistencyLevel.
		 *
		 * @return the lowercase String.
		 */
		public String value() {
			return this.value;
		}
	}

	/**
	 * Set the loglevel which is used for REST related actions.
	 * 
	 * @param logLevel
	 *            the loglevel to set.
	 * @return the InfluxDB instance to be able to use it in a fluent manner.
	 */
	public InfluxDB setLogLevel(final LogLevel logLevel);

	/**
	 * Enable Batching of single Point writes to speed up writes significant. If either actions or
	 * flushDurations is reached first, a batchwrite is issued.
	 *
	 * @param actions
	 *            the number of actions to collect
	 * @param flushDuration
	 *            the time to wait at most.
	 * @param flushDurationTimeUnit
	 * @return the InfluxDB instance to be able to use it in a fluent manner.
	 */
	public InfluxDB enableBatch(final int actions, final int flushDuration, final TimeUnit flushDurationTimeUnit);

	/**
	 * Disable Batching.
	 */
	public void disableBatch();

	/**
	 * Returns whether Batching is enabled.
	 */
	public boolean isBatchEnabled();

	/**
	 * Ping this influxDB-
	 * 
	 * @return the response of the ping execution.
	 */
	public Pong ping();

	/**
	 * Return the version of the connected influxDB Server.
	 * 
	 * @return the version String, otherwise unknown.
	 */
	public String version();

	/**
	 * Write a single Point to the default database.
	 *
	 * @param point
	 *            The point to write
	 */
	public void write(final Point point);

	/**
	 * Write a set of Points to the default database with the string records.
	 *
	 * @param records
	 */
	public void write(final String records);

	/**
	 * Write a set of Points to the default database with the list of string records.
	 *
	 * @param records
	 */
	public void write(final List<String> records);

	/**
	 * Write a single Point to the database.
	 * 
	 * @param database
	 *            the database to write to.
	 * @param retentionPolicy
	 *            the retentionPolicy to use.
	 * @param point
	 *            The point to write
	 */
	public void write(final String database, final String retentionPolicy, final Point point);

	/**
	 * Write a set of Points to the influxdb database with the new (>= 0.9.0rc32) lineprotocol.
	 * 
	 * {@linkplain "https://github.com/influxdb/influxdb/pull/2696"}
	 *
	 * @param batchPoints
	 */
	public void write(final BatchPoints batchPoints);

	/**
	 * Write a set of Points to the influxdb database with the string records.
	 *
	 * {@linkplain "https://github.com/influxdb/influxdb/pull/2696"}
	 *
	 * @param records
	 */
	public void write(final String database, final String retentionPolicy, final ConsistencyLevel consistency, final String records);

	/**
	 * Write a set of Points to the influxdb database with the list of string records.
	 *
	 * {@linkplain "https://github.com/influxdb/influxdb/pull/2696"}
	 *
	 * @param records
	 */
	public void write(final String database, final String retentionPolicy, final ConsistencyLevel consistency, final List<String> records);

	/**

	/**
	 * Execute a query agains a database.
	 * 
	 * @param query
	 *            the query to execute.
	 * @return a List of Series which matched the query.
	 */
	public QueryResult query(final Query query);

	/**
	 * Execute a query agains a database.
	 * 
	 * @param query
	 *            the query to execute.
	 * @param timeUnit the time unit of the results. 
	 * @return a List of Series which matched the query.
	 */
	public QueryResult query(final Query query, TimeUnit timeUnit);

	/**
	 * Create a new Database.
	 *
	 * @param name
	 *            the name of the new database.
	 */
	public void createDatabase(final String name);

	/**
	 * Delete a database.
	 *
	 * @param name
	 *            the name of the database to delete.
	 */
	public void deleteDatabase(final String name);

	/**
	 * Describe all available databases.
	 *
	 * @return a List of all Database names.
	 */
	public List<String> describeDatabases();
=======

  /** Controls the level of logging of the REST layer. */
  public enum LogLevel {
    /** No logging. */
    NONE,
    /** Log only the request method and URL and the response status code and execution time. */
    BASIC,
    /** Log the basic information along with request and response headers. */
    HEADERS,
    /**
     * Log the headers, body, and metadata for both requests and responses.
     * <p>
     * Note: This requires that the entire request and response body be buffered in memory!
     */
    FULL;
  }

  /**
   * ConsistencyLevel for write Operations.
   */
  public enum ConsistencyLevel {
    /** Write succeeds only if write reached all cluster members. */
    ALL("all"),
    /** Write succeeds if write reached any cluster members. */
    ANY("any"),
    /** Write succeeds if write reached at least one cluster members. */
    ONE("one"),
    /** Write succeeds only if write reached a quorum of cluster members. */
    QUORUM("quorum");
    private final String value;

    private ConsistencyLevel(final String value) {
      this.value = value;
    }

    /**
     * Get the String value of the ConsistencyLevel.
     *
     * @return the lowercase String.
     */
    public String value() {
      return this.value;
    }
  }

  /**
   * Set the loglevel which is used for REST related actions.
   *
   * @param logLevel
   *            the loglevel to set.
   * @return the InfluxDB instance to be able to use it in a fluent manner.
   */
  public InfluxDB setLogLevel(final LogLevel logLevel);

  /**
   * Enable Gzip compress for http request body.
   */
  public InfluxDB enableGzip();

  /**
   * Disable Gzip compress for http request body.
   */
  public InfluxDB disableGzip();

  /**
   * Returns whether Gzip compress for http request body is enabled.
   */
  public boolean isGzipEnabled();

  /**
   * Enable batching of single Point writes as {@link #enableBatch(int, int, TimeUnit, ThreadFactory)}}
   * using {@linkplain java.util.concurrent.Executors#defaultThreadFactory() default thread factory}.
   *
   * @see #enableBatch(int, int, TimeUnit, ThreadFactory)
   */
  public InfluxDB enableBatch(final int actions, final int flushDuration, final TimeUnit flushDurationTimeUnit);

  /**
   * Enable batching of single Point writes as
   * {@link #enableBatch(int, int, TimeUnit, ThreadFactory, BiConsumer<Iterable<Point>, Throwable>)}
   * using with a exceptionHandler that does nothing.
   *
   * @see #enableBatch(int, int, TimeUnit, ThreadFactory, BiConsumer<Iterable<Point>, Throwable>)
   */
  public InfluxDB enableBatch(final int actions, final int flushDuration, final TimeUnit flushDurationTimeUnit,
                              final ThreadFactory threadFactory);

  /**
   * Enable batching of single Point writes to speed up writes significant. If either actions or
   * flushDurations is reached first, a batch write is issued.
   * Note that batch processing needs to be explicitly stopped before the application is shutdown.
   * To do so call disableBatch().
   *
   * @param actions
   *            the number of actions to collect
   * @param flushDuration
   *            the time to wait at most.
   * @param flushDurationTimeUnit
   * @param threadFactory
   * @param exceptionHandler
   *            a consumer function to handle asynchronous errors
   * @return the InfluxDB instance to be able to use it in a fluent manner.
   */
  public InfluxDB enableBatch(final int actions, final int flushDuration, final TimeUnit flushDurationTimeUnit,
                              final ThreadFactory threadFactory,
                              final BiConsumer<Iterable<Point>, Throwable> exceptionHandler);

  /**
   * Disable Batching.
   */
  public void disableBatch();

  /**
   * Returns whether Batching is enabled.
   */
  public boolean isBatchEnabled();

  /**
   * Ping this influxDB.
   *
   * @return the response of the ping execution.
   */
  public Pong ping();

  /**
   * Return the version of the connected influxDB Server.
   *
   * @return the version String, otherwise unknown.
   */
  public String version();

  /**
   * Write a single Point to the database.
   *
   * @param database
   *            the database to write to.
   * @param retentionPolicy
   *            the retentionPolicy to use.
   * @param point
   *            The point to write
   */
  public void write(final String database, final String retentionPolicy, final Point point);

  /**
   * Write a single Point to the database through UDP.
   *
   * @param udpPort
   *            the udpPort to write to.
   * @param point
   *            The point to write.
   */
  public void write(final int udpPort, final Point point);

  /**
   * Write a set of Points to the influxdb database with the new (>= 0.9.0rc32) lineprotocol.
   *
   * {@linkplain "https://github.com/influxdb/influxdb/pull/2696"}
   *
   * @param batchPoints
   */
  public void write(final BatchPoints batchPoints);

  /**
   * Write a set of Points to the influxdb database with the string records.
   *
   * {@linkplain "https://github.com/influxdb/influxdb/pull/2696"}
   *
   * @param records
   */
  public void write(final String database, final String retentionPolicy,
                    final ConsistencyLevel consistency, final String records);

  /**
   * Write a set of Points to the influxdb database with the list of string records.
   *
   * {@linkplain "https://github.com/influxdb/influxdb/pull/2696"}
   *
   * @param records
   */
  public void write(final String database, final String retentionPolicy,
                    final ConsistencyLevel consistency, final List<String> records);

  /**
   * Write a set of Points to the influxdb database with the string records through UDP.
   *
   * @param udpPort
   * @param records the content will be encoded by UTF-8 before sent.
   */
  public void write(final int udpPort, final String records);

  /**
   * Write a set of Points to the influxdb database with the list of string records through UDP.
   *
   * @param udpPort
   * @param records list of record, the content will be encoded by UTF-8 before sent.
   */
  public void write(final int udpPort, final List<String> records);

  /**
   * Execute a query against a database.
   *
   * @param query
   *            the query to execute.
   * @return a List of Series which matched the query.
   */
  public QueryResult query(final Query query);

  /**
   * Execute a streaming query against a database.
   *
   * @param query
   *            the query to execute.
   * @param chunkSize
   *            the number of QueryResults to process in one chunk.
   * @param consumer
   *            the consumer to invoke for each received QueryResult
   */
    public void query(Query query, int chunkSize, Consumer<QueryResult> consumer);

  /**
   * Execute a query against a database.
   *
   * @param query
   *            the query to execute.
   * @param timeUnit the time unit of the results.
   * @return a List of Series which matched the query.
   */
  public QueryResult query(final Query query, TimeUnit timeUnit);

  /**
   * Create a new Database.
   *
   * @param name
   *            the name of the new database.
   */
  public void createDatabase(final String name);

  /**
   * Delete a database.
   *
   * @param name
   *            the name of the database to delete.
   */
  public void deleteDatabase(final String name);

  /**
   * Describe all available databases.
   *
   * @return a List of all Database names.
   */
  public List<String> describeDatabases();

  /**
   * Check if a database exists.
   *
   * @param name
   *            the name of the database to search.
   *
   * @return true if the database exists or false if it doesn't exist
   */
  public boolean databaseExists(final String name);

  /**
   * Send any buffered points to InfluxDB. This method is synchronous and will block while all pending points are
   * written.
   *
   * @throws IllegalStateException if batching is not enabled.
   */
  public void flush();

  /**
   * close thread for asynchronous batch write and UDP socket to release resources if need.
   */
  public void close();
>>>>>>> 935bc284

	/**
	 * Set the consistency level which is used for writing points.
	 *
	 * @param consistency
	 *            the consistency level to set.
	 * @return the InfluxDB instance to be able to use it in a fluent manner.
	 */
	public InfluxDB setConsistency(final ConsistencyLevel consistency);

	/**
	 * Set the database which is used for writing points.
	 *
	 * @param database
	 *            the database to set.
	 * @return the InfluxDB instance to be able to use it in a fluent manner.
	 */
	public InfluxDB setDatabase(final String database);

	/**
	 * Set the retention policy which is used for writing points.
	 *
	 * @param retentionPolicy
	 *            the retention policy to set.
	 * @return the InfluxDB instance to be able to use it in a fluent manner.
	 */
	public InfluxDB setRetentionPolicy(final String retentionPolicy);
}<|MERGE_RESOLUTION|>--- conflicted
+++ resolved
@@ -25,203 +25,6 @@
  *
  */
 public interface InfluxDB {
-<<<<<<< HEAD
-	
-	/** Controls the level of logging of the REST layer. */
-	public enum LogLevel {
-		/** No logging. */
-		NONE,
-		/** Log only the request method and URL and the response status code and execution time. */
-		BASIC,
-		/** Log the basic information along with request and response headers. */
-		HEADERS,
-		/**
-		 * Log the headers, body, and metadata for both requests and responses.
-		 * <p>
-		 * Note: This requires that the entire request and response body be buffered in memory!
-		 */
-		FULL;
-	}
-
-	/**
-	 * ConsistencyLevel for write Operations.
-	 */
-	public enum ConsistencyLevel {
-		/** Write succeeds only if write reached all cluster members. */
-		ALL("all"),
-		/** Write succeeds if write reached any cluster members. */
-		ANY("any"),
-		/** Write succeeds if write reached at least one cluster members. */
-		ONE("one"),
-		/** Write succeeds only if write reached a quorum of cluster members. */
-		QUORUM("quorum");
-		private final String value;
-
-		private ConsistencyLevel(final String value) {
-			this.value = value;
-		}
-
-		/**
-		 * Get the String value of the ConsistencyLevel.
-		 *
-		 * @return the lowercase String.
-		 */
-		public String value() {
-			return this.value;
-		}
-	}
-
-	/**
-	 * Set the loglevel which is used for REST related actions.
-	 * 
-	 * @param logLevel
-	 *            the loglevel to set.
-	 * @return the InfluxDB instance to be able to use it in a fluent manner.
-	 */
-	public InfluxDB setLogLevel(final LogLevel logLevel);
-
-	/**
-	 * Enable Batching of single Point writes to speed up writes significant. If either actions or
-	 * flushDurations is reached first, a batchwrite is issued.
-	 *
-	 * @param actions
-	 *            the number of actions to collect
-	 * @param flushDuration
-	 *            the time to wait at most.
-	 * @param flushDurationTimeUnit
-	 * @return the InfluxDB instance to be able to use it in a fluent manner.
-	 */
-	public InfluxDB enableBatch(final int actions, final int flushDuration, final TimeUnit flushDurationTimeUnit);
-
-	/**
-	 * Disable Batching.
-	 */
-	public void disableBatch();
-
-	/**
-	 * Returns whether Batching is enabled.
-	 */
-	public boolean isBatchEnabled();
-
-	/**
-	 * Ping this influxDB-
-	 * 
-	 * @return the response of the ping execution.
-	 */
-	public Pong ping();
-
-	/**
-	 * Return the version of the connected influxDB Server.
-	 * 
-	 * @return the version String, otherwise unknown.
-	 */
-	public String version();
-
-	/**
-	 * Write a single Point to the default database.
-	 *
-	 * @param point
-	 *            The point to write
-	 */
-	public void write(final Point point);
-
-	/**
-	 * Write a set of Points to the default database with the string records.
-	 *
-	 * @param records
-	 */
-	public void write(final String records);
-
-	/**
-	 * Write a set of Points to the default database with the list of string records.
-	 *
-	 * @param records
-	 */
-	public void write(final List<String> records);
-
-	/**
-	 * Write a single Point to the database.
-	 * 
-	 * @param database
-	 *            the database to write to.
-	 * @param retentionPolicy
-	 *            the retentionPolicy to use.
-	 * @param point
-	 *            The point to write
-	 */
-	public void write(final String database, final String retentionPolicy, final Point point);
-
-	/**
-	 * Write a set of Points to the influxdb database with the new (>= 0.9.0rc32) lineprotocol.
-	 * 
-	 * {@linkplain "https://github.com/influxdb/influxdb/pull/2696"}
-	 *
-	 * @param batchPoints
-	 */
-	public void write(final BatchPoints batchPoints);
-
-	/**
-	 * Write a set of Points to the influxdb database with the string records.
-	 *
-	 * {@linkplain "https://github.com/influxdb/influxdb/pull/2696"}
-	 *
-	 * @param records
-	 */
-	public void write(final String database, final String retentionPolicy, final ConsistencyLevel consistency, final String records);
-
-	/**
-	 * Write a set of Points to the influxdb database with the list of string records.
-	 *
-	 * {@linkplain "https://github.com/influxdb/influxdb/pull/2696"}
-	 *
-	 * @param records
-	 */
-	public void write(final String database, final String retentionPolicy, final ConsistencyLevel consistency, final List<String> records);
-
-	/**
-
-	/**
-	 * Execute a query agains a database.
-	 * 
-	 * @param query
-	 *            the query to execute.
-	 * @return a List of Series which matched the query.
-	 */
-	public QueryResult query(final Query query);
-
-	/**
-	 * Execute a query agains a database.
-	 * 
-	 * @param query
-	 *            the query to execute.
-	 * @param timeUnit the time unit of the results. 
-	 * @return a List of Series which matched the query.
-	 */
-	public QueryResult query(final Query query, TimeUnit timeUnit);
-
-	/**
-	 * Create a new Database.
-	 *
-	 * @param name
-	 *            the name of the new database.
-	 */
-	public void createDatabase(final String name);
-
-	/**
-	 * Delete a database.
-	 *
-	 * @param name
-	 *            the name of the database to delete.
-	 */
-	public void deleteDatabase(final String name);
-
-	/**
-	 * Describe all available databases.
-	 *
-	 * @return a List of all Database names.
-	 */
-	public List<String> describeDatabases();
-=======
 
   /** Controls the level of logging of the REST layer. */
   public enum LogLevel {
@@ -354,6 +157,28 @@
   public String version();
 
   /**
+   * Write a single Point to the default database.
+   *
+   * @param point
+   *            The point to write
+   */
+  public void write(final Point point);
+
+  /**
+   * Write a set of Points to the default database with the string records.
+   *
+   * @param records
+   */
+  public void write(final String records);
+
+  /**
+   * Write a set of Points to the default database with the list of string records.
+   *
+   * @param records
+   */
+  public void write(final List<String> records);
+
+  /**
    * Write a single Point to the database.
    *
    * @param database
@@ -496,32 +321,31 @@
    * close thread for asynchronous batch write and UDP socket to release resources if need.
    */
   public void close();
->>>>>>> 935bc284
-
-	/**
-	 * Set the consistency level which is used for writing points.
-	 *
-	 * @param consistency
-	 *            the consistency level to set.
-	 * @return the InfluxDB instance to be able to use it in a fluent manner.
-	 */
-	public InfluxDB setConsistency(final ConsistencyLevel consistency);
-
-	/**
-	 * Set the database which is used for writing points.
-	 *
-	 * @param database
-	 *            the database to set.
-	 * @return the InfluxDB instance to be able to use it in a fluent manner.
-	 */
-	public InfluxDB setDatabase(final String database);
-
-	/**
-	 * Set the retention policy which is used for writing points.
-	 *
-	 * @param retentionPolicy
-	 *            the retention policy to set.
-	 * @return the InfluxDB instance to be able to use it in a fluent manner.
-	 */
-	public InfluxDB setRetentionPolicy(final String retentionPolicy);
+
+  /**
+   * Set the consistency level which is used for writing points.
+   *
+   * @param consistency
+   *            the consistency level to set.
+   * @return the InfluxDB instance to be able to use it in a fluent manner.
+   */
+  public InfluxDB setConsistency(final ConsistencyLevel consistency);
+
+  /**
+   * Set the database which is used for writing points.
+   *
+   * @param database
+   *            the database to set.
+   * @return the InfluxDB instance to be able to use it in a fluent manner.
+   */
+  public InfluxDB setDatabase(final String database);
+
+  /**
+   * Set the retention policy which is used for writing points.
+   *
+   * @param retentionPolicy
+   *            the retention policy to set.
+   * @return the InfluxDB instance to be able to use it in a fluent manner.
+   */
+  public InfluxDB setRetentionPolicy(final String retentionPolicy);
 }