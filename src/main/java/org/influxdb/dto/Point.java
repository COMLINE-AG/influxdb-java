package org.influxdb.dto;

import com.google.common.base.Preconditions;
import com.google.common.base.Strings;
import com.google.common.escape.Escaper;
import com.google.common.escape.Escapers;

import java.math.BigDecimal;
import java.math.BigInteger;
import java.text.NumberFormat;
import java.util.HashMap;
import java.util.Locale;
import java.util.Map;
import java.util.Map.Entry;
import java.util.Objects;
import java.util.TreeMap;
import java.util.concurrent.TimeUnit;

/**
 * Representation of a InfluxDB database Point.
 *
 * @author stefan.majer [at] gmail.com
 *
 */
public class Point {
  private String measurement;
  private Map<String, String> tags;
  private Long time;
  private TimeUnit precision = TimeUnit.NANOSECONDS;
  private Map<String, Object> fields;

  private static final Escaper FIELD_ESCAPER = Escapers.builder()
                                                      .addEscape('\\', "\\\\")
                                                      .addEscape('"', "\\\"")
                                                      .build();
  private static final Escaper KEY_ESCAPER = Escapers.builder()
                                                     .addEscape(' ', "\\ ")
                                                     .addEscape(',', "\\,")
                                                     .addEscape('=', "\\=")
                                                     .build();

  private static final int MAX_FRACTION_DIGITS = 340;
  private static final ThreadLocal<NumberFormat> NUMBER_FORMATTER =
          ThreadLocal.withInitial(() -> {
            NumberFormat numberFormat = NumberFormat.getInstance(Locale.ENGLISH);
            numberFormat.setMaximumFractionDigits(MAX_FRACTION_DIGITS);
            numberFormat.setGroupingUsed(false);
            numberFormat.setMinimumFractionDigits(1);
            return numberFormat;
          });

  private static final ThreadLocal<Map<String, MeasurementStringBuilder>> CACHED_STRINGBUILDERS =
          ThreadLocal.withInitial(HashMap::new);

  Point() {
  }

  /**
   * Create a new Point Build build to create a new Point in a fluent manner.
   *
   * @param measurement
   *            the name of the measurement.
   * @return the Builder to be able to add further Builder calls.
   */

  public static Builder measurement(final String measurement) {
    return new Builder(measurement);
  }

  /**
   * Builder for a new Point.
   *
   * @author stefan.majer [at] gmail.com
   *
   */
  public static final class Builder {
    private final String measurement;
    private final Map<String, String> tags = new TreeMap<>();
    private Long time;
    private TimeUnit precision = TimeUnit.NANOSECONDS;
    private final Map<String, Object> fields = new TreeMap<>();

    /**
     * @param measurement
     */
    Builder(final String measurement) {
      this.measurement = measurement;
    }

    /**
     * Add a tag to this point.
     *
     * @param tagName
     *            the tag name
     * @param value
     *            the tag value
     * @return the Builder instance.
     */
    public Builder tag(final String tagName, final String value) {
      Preconditions.checkArgument(tagName != null);
      Preconditions.checkArgument(value != null);
      if (!tagName.isEmpty() && !value.isEmpty()) {
        tags.put(tagName, value);
      }
      return this;
    }

    /**
     * Add a Map of tags to add to this point.
     *
     * @param tagsToAdd
     *            the Map of tags to add
     * @return the Builder instance.
     */
    public Builder tag(final Map<String, String> tagsToAdd) {
      for (Entry<String, String> tag : tagsToAdd.entrySet()) {
        tag(tag.getKey(), tag.getValue());
      }
      return this;
    }

    /**
     * Add a field to this point.
     *
     * @param field
     *            the field name
     * @param value
     *            the value of this field
     * @return the Builder instance.
     */
    @SuppressWarnings("checkstyle:finalparameters")
    @Deprecated
    public Builder field(final String field, Object value) {
      if (value instanceof Number) {
        if (value instanceof Byte) {
          value = ((Byte) value).doubleValue();
        } else if (value instanceof Short) {
          value = ((Short) value).doubleValue();
        } else if (value instanceof Integer) {
          value = ((Integer) value).doubleValue();
        } else if (value instanceof Long) {
          value = ((Long) value).doubleValue();
        } else if (value instanceof BigInteger) {
          value = ((BigInteger) value).doubleValue();
        }
      }
      fields.put(field, value);
      return this;
    }

    public Builder addField(final String field, final boolean value) {
      fields.put(field, value);
      return this;
    }

    public Builder addField(final String field, final long value) {
      fields.put(field, value);
      return this;
    }

    public Builder addField(final String field, final double value) {
      fields.put(field, value);
      return this;
    }

    public Builder addField(final String field, final Number value) {
      fields.put(field, value);
      return this;
    }

    public Builder addField(final String field, final String value) {
      if (value == null) {
        throw new IllegalArgumentException("Field value cannot be null");
      }

      fields.put(field, value);
      return this;
    }

    /**
     * Add a Map of fields to this point.
     *
     * @param fieldsToAdd
     *            the fields to add
     * @return the Builder instance.
     */
    public Builder fields(final Map<String, Object> fieldsToAdd) {
      this.fields.putAll(fieldsToAdd);
      return this;
    }

    /**
     * Add a time to this point.
     *
     * @param precisionToSet
     * @param timeToSet
     * @return the Builder instance.
     */
    public Builder time(final long timeToSet, final TimeUnit precisionToSet) {
      Preconditions.checkNotNull(precisionToSet, "Precision must be not null!");
      this.time = timeToSet;
      this.precision = precisionToSet;
      return this;
    }

    /**
     * Create a new Point.
     *
     * @return the newly created Point.
     */
    public Point build() {
      Preconditions
          .checkArgument(!Strings.isNullOrEmpty(this.measurement),
          "Point name must not be null or empty.");
      Preconditions
          .checkArgument(this.fields.size() > 0,
          "Point must have at least one field specified.");
      Point point = new Point();
      point.setFields(this.fields);
      point.setMeasurement(this.measurement);
      if (this.time != null) {
          point.setTime(this.time);
          point.setPrecision(this.precision);
      } else {
          point.setTime(System.currentTimeMillis());
          point.setPrecision(TimeUnit.MILLISECONDS);
      }
      point.setTags(this.tags);
      return point;
    }
  }

  /**
   * @param measurement
   *            the measurement to set
   */
  void setMeasurement(final String measurement) {
    this.measurement = measurement;
  }

  /**
   * @param time
   *            the time to set
   */
  void setTime(final Long time) {
    this.time = time;
  }

  /**
   * @param tags
   *            the tags to set
   */
  void setTags(final Map<String, String> tags) {
    this.tags = tags;
  }

  /**
   * @return the tags
   */
  Map<String, String> getTags() {
    return this.tags;
  }

  /**
   * @param precision
   *            the precision to set
   */
  void setPrecision(final TimeUnit precision) {
    this.precision = precision;
  }

  /**
   * @param fields
   *            the fields to set
   */
  void setFields(final Map<String, Object> fields) {
    this.fields = fields;
  }

  @Override
  public boolean equals(final Object o) {
    if (this == o) {
      return true;
    }
    if (o == null || getClass() != o.getClass()) {
      return false;
    }
    Point point = (Point) o;
    return Objects.equals(measurement, point.measurement)
            && Objects.equals(tags, point.tags)
            && Objects.equals(time, point.time)
            && precision == point.precision
            && Objects.equals(fields, point.fields);
  }

  @Override
  public int hashCode() {
    return Objects.hash(measurement, tags, time, precision, fields);
  }

  /**
   * {@inheritDoc}
   */
  @Override
  public String toString() {
    StringBuilder builder = new StringBuilder();
    builder.append("Point [name=");
    builder.append(this.measurement);
    builder.append(", time=");
    builder.append(this.time);
    builder.append(", tags=");
    builder.append(this.tags);
    builder.append(", precision=");
    builder.append(this.precision);
    builder.append(", fields=");
    builder.append(this.fields);
    builder.append("]");
    return builder.toString();
  }

  /**
   * calculate the lineprotocol entry for a single Point.
   *
   * Documentation is WIP : https://github.com/influxdb/influxdb/pull/2997
   *
   * https://github.com/influxdb/influxdb/blob/master/tsdb/README.md
   *
   * @return the String without newLine.
   */
  public String lineProtocol() {
    final StringBuilder sb = CACHED_STRINGBUILDERS
            .get()
            .computeIfAbsent(this.measurement, MeasurementStringBuilder::new)
            .resetForUse();

    concatenatedTags(sb);
    concatenatedFields(sb);
    formatedTime(sb);

    return sb.toString();
  }

<<<<<<< HEAD
  /**
   * Calculate the lineprotocol entry for a single point, using a specific {@link TimeUnit} for the timestamp.
   * @param precision the time precision unit for this point
   * @return the String without newLine
   */
  public String lineProtocol(final TimeUnit precision) {
    final StringBuilder sb = new StringBuilder();
    sb.append(KEY_ESCAPER.escape(this.measurement));
    sb.append(concatenatedTags());
    sb.append(concatenateFields());
    sb.append(formatedTime(precision));
    return sb.toString();
  }

  private StringBuilder concatenatedTags() {
    final StringBuilder sb = new StringBuilder();
=======
  private void concatenatedTags(final StringBuilder sb) {
>>>>>>> fb89153d
    for (Entry<String, String> tag : this.tags.entrySet()) {
      sb.append(',')
        .append(KEY_ESCAPER.escape(tag.getKey()))
        .append('=')
        .append(KEY_ESCAPER.escape(tag.getValue()));
    }
    sb.append(' ');
  }

  private void concatenatedFields(final StringBuilder sb) {
    for (Entry<String, Object> field : this.fields.entrySet()) {
      Object value = field.getValue();
      if (value == null) {
        continue;
      }

      sb.append(KEY_ESCAPER.escape(field.getKey())).append('=');
      if (value instanceof Number) {
        if (value instanceof Double || value instanceof Float || value instanceof BigDecimal) {
          sb.append(NUMBER_FORMATTER.get().format(value));
        } else {
          sb.append(value).append('i');
        }
      } else if (value instanceof String) {
        String stringValue = (String) value;
        sb.append('"').append(FIELD_ESCAPER.escape(stringValue)).append('"');
      } else {
        sb.append(value);
      }

      sb.append(',');
    }

    // efficiently chop off the trailing comma
    int lengthMinusOne = sb.length() - 1;
    if (sb.charAt(lengthMinusOne) == ',') {
      sb.setLength(lengthMinusOne);
    }
  }

  private void formatedTime(final StringBuilder sb) {
    sb.append(' ').append(TimeUnit.NANOSECONDS.convert(this.time, this.precision));
  }

<<<<<<< HEAD
  private StringBuilder formatedTime(final TimeUnit precision) {
    final StringBuilder sb = new StringBuilder();
    sb.append(" ").append(precision.convert(this.time, this.precision));
    return sb;
  }

=======
  private static class MeasurementStringBuilder {
    private final StringBuilder sb = new StringBuilder(128);
    private final int length;

    MeasurementStringBuilder(final String measurement) {
      this.sb.append(KEY_ESCAPER.escape(measurement));
      this.length = sb.length();
    }

    StringBuilder resetForUse() {
      sb.setLength(length);
      return sb;
    }
  }
>>>>>>> fb89153d
}<|MERGE_RESOLUTION|>--- conflicted
+++ resolved
@@ -340,26 +340,21 @@
     return sb.toString();
   }
 
-<<<<<<< HEAD
-  /**
-   * Calculate the lineprotocol entry for a single point, using a specific {@link TimeUnit} for the timestamp.
-   * @param precision the time precision unit for this point
-   * @return the String without newLine
-   */
-  public String lineProtocol(final TimeUnit precision) {
-    final StringBuilder sb = new StringBuilder();
-    sb.append(KEY_ESCAPER.escape(this.measurement));
-    sb.append(concatenatedTags());
-    sb.append(concatenateFields());
-    sb.append(formatedTime(precision));
-    return sb.toString();
-  }
-
-  private StringBuilder concatenatedTags() {
-    final StringBuilder sb = new StringBuilder();
-=======
+    /**
+     * Calculate the lineprotocol entry for a single point, using a specific {@link TimeUnit} for the timestamp.
+     * @param precision the time precision unit for this point
+     * @return the String without newLine
+     */
+    public String lineProtocol(final TimeUnit precision) {
+        final StringBuilder sb = new StringBuilder();
+        sb.append(KEY_ESCAPER.escape(this.measurement));
+        sb.append(concatenatedTags());
+        sb.append(concatenateFields());
+        sb.append(formatedTime(precision));
+        return sb.toString();
+    }
+
   private void concatenatedTags(final StringBuilder sb) {
->>>>>>> fb89153d
     for (Entry<String, String> tag : this.tags.entrySet()) {
       sb.append(',')
         .append(KEY_ESCAPER.escape(tag.getKey()))
@@ -404,14 +399,12 @@
     sb.append(' ').append(TimeUnit.NANOSECONDS.convert(this.time, this.precision));
   }
 
-<<<<<<< HEAD
   private StringBuilder formatedTime(final TimeUnit precision) {
     final StringBuilder sb = new StringBuilder();
     sb.append(" ").append(precision.convert(this.time, this.precision));
     return sb;
   }
 
-=======
   private static class MeasurementStringBuilder {
     private final StringBuilder sb = new StringBuilder(128);
     private final int length;
@@ -426,5 +419,4 @@
       return sb;
     }
   }
->>>>>>> fb89153d
 }