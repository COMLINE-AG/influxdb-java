package org.influxdb.impl;


import com.squareup.moshi.JsonAdapter;
import com.squareup.moshi.Moshi;

import org.influxdb.InfluxDB;
import org.influxdb.InfluxDBException;
import org.influxdb.InfluxDBIOException;
import org.influxdb.dto.BatchPoints;
import org.influxdb.dto.Point;
import org.influxdb.dto.Pong;
import org.influxdb.dto.Query;
import org.influxdb.dto.QueryResult;
import org.influxdb.impl.BatchProcessor.HttpBatchEntry;
import org.influxdb.impl.BatchProcessor.UdpBatchEntry;

import okhttp3.Headers;
import okhttp3.HttpUrl;
import okhttp3.MediaType;
import okhttp3.OkHttpClient;
import okhttp3.RequestBody;
import okhttp3.ResponseBody;
import okhttp3.logging.HttpLoggingInterceptor;
import okhttp3.logging.HttpLoggingInterceptor.Level;
import okio.BufferedSource;
import retrofit2.Call;
import retrofit2.Callback;
import retrofit2.Response;
import retrofit2.Retrofit;
import retrofit2.converter.moshi.MoshiConverterFactory;

import java.io.EOFException;
import java.io.IOException;
import java.net.DatagramPacket;
import java.net.DatagramSocket;
import java.net.InetAddress;
import java.net.SocketException;
import java.net.UnknownHostException;
import java.nio.charset.StandardCharsets;
import java.util.ArrayList;
import java.util.List;
import java.util.concurrent.Executors;
import java.util.concurrent.ThreadFactory;
import java.util.concurrent.TimeUnit;
import java.util.concurrent.atomic.AtomicBoolean;
import java.util.concurrent.atomic.LongAdder;
import java.util.function.BiConsumer;
import java.util.function.Consumer;

/**
 * Implementation of a InluxDB API.
 *
 * @author stefan.majer [at] gmail.com
 */
public class InfluxDBImpl implements InfluxDB {

  static final okhttp3.MediaType MEDIA_TYPE_STRING = MediaType.parse("text/plain");

  private static final String SHOW_DATABASE_COMMAND_ENCODED = Query.encode("SHOW DATABASES");

  private final InetAddress hostAddress;
  private final String username;
  private final String password;
  private final Retrofit retrofit;
  private final InfluxDBService influxDBService;
  private BatchProcessor batchProcessor;
  private final AtomicBoolean batchEnabled = new AtomicBoolean(false);
  private final LongAdder writeCount = new LongAdder();
  private final LongAdder unBatchedCount = new LongAdder();
  private final LongAdder batchedCount = new LongAdder();
  private volatile DatagramSocket datagramSocket;
  private final HttpLoggingInterceptor loggingInterceptor;
  private final GzipRequestInterceptor gzipRequestInterceptor;
  private LogLevel logLevel = LogLevel.NONE;
  private JsonAdapter<QueryResult> adapter;
  private String database;
  private String retentionPolicy = "autogen";
  private ConsistencyLevel consistency = ConsistencyLevel.ONE;

  public InfluxDBImpl(final String url, final String username, final String password,
      final OkHttpClient.Builder client) {
    super();
    Moshi moshi = new Moshi.Builder().build();
    this.hostAddress = parseHostAddress(url);
    this.username = username;
    this.password = password;
    this.loggingInterceptor = new HttpLoggingInterceptor();
    this.loggingInterceptor.setLevel(Level.NONE);
    this.gzipRequestInterceptor = new GzipRequestInterceptor();
    this.retrofit = new Retrofit.Builder()
        .baseUrl(url)
        .client(client.addInterceptor(loggingInterceptor).addInterceptor(gzipRequestInterceptor).build())
        .addConverterFactory(MoshiConverterFactory.create())
        .build();
    this.influxDBService = this.retrofit.create(InfluxDBService.class);
    this.adapter = moshi.adapter(QueryResult.class);
  }

  public InfluxDBImpl(final String url, final String username, final String password,
                      final OkHttpClient.Builder client, final String database,
                      final String retentionPolicy, final ConsistencyLevel consistency) {
    this(url, username, password, client);

    setConsistency(consistency);
    setDatabase(database);
    setRetentionPolicy(retentionPolicy);
  }

  private InetAddress parseHostAddress(final String url) {
      HttpUrl httpUrl = HttpUrl.parse(url);

      if (httpUrl == null) {
          throw new IllegalArgumentException("Unable to parse url: " + url);
      }

      try {
          return InetAddress.getByName(httpUrl.host());
      } catch (UnknownHostException e) {
          throw new InfluxDBIOException(e);
      }
  }

  @Override
  public InfluxDB setLogLevel(final LogLevel logLevel) {
    switch (logLevel) {
    case NONE:
      this.loggingInterceptor.setLevel(Level.NONE);
      break;
    case BASIC:
      this.loggingInterceptor.setLevel(Level.BASIC);
      break;
    case HEADERS:
      this.loggingInterceptor.setLevel(Level.HEADERS);
      break;
    case FULL:
      this.loggingInterceptor.setLevel(Level.BODY);
      break;
    default:
      break;
    }
    this.logLevel = logLevel;
    return this;
  }

  /**
   * {@inheritDoc}
   */
  @Override
  public InfluxDB enableGzip() {
    this.gzipRequestInterceptor.enable();
    return this;
  }

  /**
   * {@inheritDoc}
   */
  @Override
  public InfluxDB disableGzip() {
    this.gzipRequestInterceptor.disable();
    return this;
  }

  /**
   * {@inheritDoc}
   */
  @Override
  public boolean isGzipEnabled() {
    return this.gzipRequestInterceptor.isEnabled();
  }

  @Override
  public InfluxDB enableBatch(final int actions, final int flushDuration,
                              final TimeUnit flushDurationTimeUnit) {
    enableBatch(actions, flushDuration, flushDurationTimeUnit, Executors.defaultThreadFactory());
    return this;
  }

  @Override
  public InfluxDB enableBatch(final int actions, final int flushDuration,
                              final TimeUnit flushDurationTimeUnit, final ThreadFactory threadFactory) {
    enableBatch(actions, flushDuration, flushDurationTimeUnit, threadFactory, (points, throwable) -> { });
    return this;
  }

  @Override
  public InfluxDB enableBatch(final int actions, final int flushDuration, final TimeUnit flushDurationTimeUnit,
                              final ThreadFactory threadFactory,
                              final BiConsumer<Iterable<Point>, Throwable> exceptionHandler) {
    if (this.batchEnabled.get()) {
      throw new IllegalStateException("BatchProcessing is already enabled.");
    }
    this.batchProcessor = BatchProcessor
            .builder(this)
            .actions(actions)
            .exceptionHandler(exceptionHandler)
            .interval(flushDuration, flushDurationTimeUnit)
            .threadFactory(threadFactory)
            .build();
    this.batchEnabled.set(true);
    return this;
  }

  @Override
  public void disableBatch() {
    this.batchEnabled.set(false);
    if (this.batchProcessor != null) {
      this.batchProcessor.flushAndShutdown();
      if (this.logLevel != LogLevel.NONE) {
        System.out.println(
            "total writes:" + this.writeCount
            + " unbatched:" + this.unBatchedCount
            + " batchPoints:" + this.batchedCount);
      }
    }
  }

  @Override
  public boolean isBatchEnabled() {
    return this.batchEnabled.get();
  }

  @Override
  public Pong ping() {
    final long started = System.currentTimeMillis();
    Call<ResponseBody> call = this.influxDBService.ping();
    try {
      Response<ResponseBody> response = call.execute();
      Headers headers = response.headers();
      String version = "unknown";
      for (String name : headers.toMultimap().keySet()) {
        if (null != name && "X-Influxdb-Version".equalsIgnoreCase(name)) {
          version = headers.get(name);
          break;
        }
      }
      Pong pong = new Pong();
      pong.setVersion(version);
      pong.setResponseTime(System.currentTimeMillis() - started);
      return pong;
    } catch (IOException e) {
      throw new InfluxDBIOException(e);
    }
  }

  @Override
  public String version() {
    return ping().getVersion();
  }

  @Override
  public void write(final Point point) {
    write(database, retentionPolicy, point);
  }

  @Override
  public void write(final String records) {
    write(database, retentionPolicy, consistency, records);
  }

  @Override
  public void write(final List<String> records) {
    write(database, retentionPolicy, consistency, records);
  }

  @Override
  public void write(final String database, final String retentionPolicy, final Point point) {
    if (this.batchEnabled.get()) {
      HttpBatchEntry batchEntry = new HttpBatchEntry(point, database, retentionPolicy);
      this.batchProcessor.put(batchEntry);
    } else {
      BatchPoints batchPoints = BatchPoints.database(database)
                                           .retentionPolicy(retentionPolicy).build();
      batchPoints.point(point);
      this.write(batchPoints);
      this.unBatchedCount.increment();
    }
    this.writeCount.increment();
  }

  /**
   * {@inheritDoc}
   */
  @Override
  public void write(final int udpPort, final Point point) {
    if (this.batchEnabled.get()) {
      UdpBatchEntry batchEntry = new UdpBatchEntry(point, udpPort);
      this.batchProcessor.put(batchEntry);
    } else {
      this.write(udpPort, point.lineProtocol());
      this.unBatchedCount.increment();
    }
    this.writeCount.increment();
  }

  @Override
  public void write(final BatchPoints batchPoints) {
    this.batchedCount.add(batchPoints.getPoints().size());
    RequestBody lineProtocol = RequestBody.create(MEDIA_TYPE_STRING, batchPoints.lineProtocol());
    execute(this.influxDBService.writePoints(
        this.username,
        this.password,
        batchPoints.getDatabase(),
        batchPoints.getRetentionPolicy(),
        TimeUtil.toTimePrecision(batchPoints.getPrecision()),
        batchPoints.getConsistency().value(),
        lineProtocol));
  }


  @Override
  public void write(final String database, final String retentionPolicy, final ConsistencyLevel consistency,
          final TimeUnit precision, final String records) {
    execute(this.influxDBService.writePoints(
        this.username,
        this.password,
        database,
        retentionPolicy,
        TimeUtil.toTimePrecision(precision),
        consistency.value(),
        RequestBody.create(MEDIA_TYPE_STRING, records)));
  }

  @Override
  public void write(final String database, final String retentionPolicy, final ConsistencyLevel consistency,
      final String records) {
    write(database, retentionPolicy, consistency, TimeUnit.NANOSECONDS, records);
  }

  @Override
  public void write(final String database, final String retentionPolicy, final ConsistencyLevel consistency,
      final List<String> records) {
<<<<<<< HEAD
    write(database, retentionPolicy, consistency, TimeUnit.NANOSECONDS, records);
  }


  @Override
  public void write(final String database, final String retentionPolicy, final ConsistencyLevel consistency,
          final TimeUnit precision, final List<String> records) {
    final String joinedRecords = Joiner.on("\n").join(records);
    write(database, retentionPolicy, consistency, precision, joinedRecords);
=======
    write(database, retentionPolicy, consistency, String.join("\n", records));
>>>>>>> 15ef3d90
  }


  /**
   * {@inheritDoc}
   */
  @Override
  public void write(final int udpPort, final String records) {
    initialDatagramSocket();
    byte[] bytes = records.getBytes(StandardCharsets.UTF_8);
    try {
        datagramSocket.send(new DatagramPacket(bytes, bytes.length, hostAddress, udpPort));
    } catch (IOException e) {
        throw new InfluxDBIOException(e);
    }
  }

  private void initialDatagramSocket() {
    if (datagramSocket == null) {
        synchronized (InfluxDBImpl.class) {
            if (datagramSocket == null) {
                try {
                    datagramSocket = new DatagramSocket();
                } catch (SocketException e) {
                    throw new InfluxDBIOException(e);
                }
            }
        }
    }
}

  /**
   * {@inheritDoc}
   */
  @Override
  public void write(final int udpPort, final List<String> records) {
    write(udpPort, String.join("\n", records));
  }

  /**
   * {@inheritDoc}
   */
  @Override
  public QueryResult query(final Query query) {
    Call<QueryResult> call;
    if (query.requiresPost()) {
      call = this.influxDBService.postQuery(this.username,
                                            this.password, query.getDatabase(), query.getCommandWithUrlEncoded());
    } else {
      call = this.influxDBService.query(this.username,
                                        this.password, query.getDatabase(), query.getCommandWithUrlEncoded());
    }
    return execute(call);
  }

  /**
   * {@inheritDoc}
   */
  @Override
    public void query(final Query query, final int chunkSize, final Consumer<QueryResult> consumer) {

        if (version().startsWith("0.") || version().startsWith("1.0")) {
            throw new UnsupportedOperationException("chunking not supported");
        }

        Call<ResponseBody> call = this.influxDBService.query(this.username, this.password,
                query.getDatabase(), query.getCommandWithUrlEncoded(), chunkSize);

        call.enqueue(new Callback<ResponseBody>() {
            @Override
            public void onResponse(final Call<ResponseBody> call, final Response<ResponseBody> response) {
                try {
                    if (response.isSuccessful()) {
                        BufferedSource source = response.body().source();
                        while (true) {
                            QueryResult result = InfluxDBImpl.this.adapter.fromJson(source);
                            if (result != null) {
                                consumer.accept(result);
                            }
                        }
                    }
                    try (ResponseBody errorBody = response.errorBody()) {
                        throw new InfluxDBException(errorBody.string());
                    }
                } catch (EOFException e) {
                    QueryResult queryResult = new QueryResult();
                    queryResult.setError("DONE");
                    consumer.accept(queryResult);
                } catch (IOException e) {
                    throw new InfluxDBIOException(e);
                }
            }

            @Override
            public void onFailure(final Call<ResponseBody> call, final Throwable t) {
                throw new InfluxDBException(t);
            }
        });
  }

  /**
   * {@inheritDoc}
   */
  @Override
  public QueryResult query(final Query query, final TimeUnit timeUnit) {
    return execute(this.influxDBService.query(this.username, this.password, query.getDatabase(),
        TimeUtil.toTimePrecision(timeUnit), query.getCommandWithUrlEncoded()));
  }

  /**
   * {@inheritDoc}
   */
  @Override
  public void createDatabase(final String name) {
    Preconditions.checkNonEmptyString(name, "name");
    String createDatabaseQueryString = String.format("CREATE DATABASE \"%s\"", name);
    if (this.version().startsWith("0.")) {
      createDatabaseQueryString = String.format("CREATE DATABASE IF NOT EXISTS \"%s\"", name);
    }
    execute(this.influxDBService.postQuery(this.username, this.password, Query.encode(createDatabaseQueryString)));
  }

  /**
   * {@inheritDoc}
   */
  @Override
  public void deleteDatabase(final String name) {
    execute(this.influxDBService.postQuery(this.username, this.password,
                                           Query.encode("DROP DATABASE \"" + name + "\"")));
  }

  /**
   * {@inheritDoc}
   */
  @Override
  public List<String> describeDatabases() {
    QueryResult result = execute(this.influxDBService.query(this.username,
                                                            this.password, SHOW_DATABASE_COMMAND_ENCODED));
    // {"results":[{"series":[{"name":"databases","columns":["name"],"values":[["mydb"]]}]}]}
    // Series [name=databases, columns=[name], values=[[mydb], [unittest_1433605300968]]]
    List<List<Object>> databaseNames = result.getResults().get(0).getSeries().get(0).getValues();
    List<String> databases = new ArrayList<>();
    if (databaseNames != null) {
      for (List<Object> database : databaseNames) {
        databases.add(database.get(0).toString());
      }
    }
    return databases;
  }

  /**
   * {@inheritDoc}
   */
  @Override
  public boolean databaseExists(final String name) {
    List<String> databases = this.describeDatabases();
    for (String databaseName : databases) {
      if (databaseName.trim().equals(name)) {
        return true;
      }
    }
    return false;
  }

  private <T> T execute(final Call<T> call) {
    try {
      Response<T> response = call.execute();
      if (response.isSuccessful()) {
        return response.body();
      }
      try (ResponseBody errorBody = response.errorBody()) {
        throw new InfluxDBException(errorBody.string());
      }
    } catch (IOException e) {
      throw new InfluxDBIOException(e);
    }
  }

  /**
   * {@inheritDoc}
   */
  @Override
  public void flush() {
    if (!batchEnabled.get()) {
      throw new IllegalStateException("BatchProcessing is not enabled.");
    }
    batchProcessor.flush();
  }

  /**
   * {@inheritDoc}
   */
  @Override
  public void close() {
    try {
        this.disableBatch();
    } finally {
        if (datagramSocket != null && !datagramSocket.isClosed()) {
            datagramSocket.close();
        }
    }
  }

  @Override
  public InfluxDB setConsistency(final ConsistencyLevel consistency) {
    this.consistency = consistency;
    return this;
  }

  @Override
  public InfluxDB setDatabase(final String database) {
    this.database = database;
    return this;
  }

  @Override
  public InfluxDB setRetentionPolicy(final String retentionPolicy) {
    this.retentionPolicy = retentionPolicy;
    return this;
  }
}<|MERGE_RESOLUTION|>--- conflicted
+++ resolved
@@ -330,7 +330,6 @@
   @Override
   public void write(final String database, final String retentionPolicy, final ConsistencyLevel consistency,
       final List<String> records) {
-<<<<<<< HEAD
     write(database, retentionPolicy, consistency, TimeUnit.NANOSECONDS, records);
   }
 
@@ -338,11 +337,7 @@
   @Override
   public void write(final String database, final String retentionPolicy, final ConsistencyLevel consistency,
           final TimeUnit precision, final List<String> records) {
-    final String joinedRecords = Joiner.on("\n").join(records);
-    write(database, retentionPolicy, consistency, precision, joinedRecords);
-=======
-    write(database, retentionPolicy, consistency, String.join("\n", records));
->>>>>>> 15ef3d90
+    write(database, retentionPolicy, consistency, precision, String.join("\n", records));
   }
 
 
