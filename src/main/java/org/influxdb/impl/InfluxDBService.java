--- conflicted
+++ resolved
@@ -1,8 +1,9 @@
 package org.influxdb.impl;
+
+import org.influxdb.dto.QueryResult;
 
 import okhttp3.RequestBody;
 import okhttp3.ResponseBody;
-import org.influxdb.dto.QueryResult;
 import retrofit2.Call;
 import retrofit2.http.Body;
 import retrofit2.http.GET;
@@ -23,7 +24,7 @@
   public static final String EPOCH = "epoch";
   public static final String CHUNK_SIZE = "chunk_size";
 
-  @GET("/ping")
+  @GET("ping")
   public Call<ResponseBody> ping();
 
    /**
@@ -47,16 +48,12 @@
   public Call<QueryResult> query(@Query(U) String username, @Query(P) String password, @Query(DB) String db,
       @Query(EPOCH) String epoch, @Query(value = Q, encoded = true) String query);
 
-<<<<<<< HEAD
-  @GET("query")
-=======
-  @POST("/query")
+  @POST("query")
   public Call<QueryResult> query(@Query(U) String username, @Query(P) String password, @Query(DB) String db,
           @Query(EPOCH) String epoch, @Query(value = Q, encoded = true) String query,
           @Query(value = PARAMS, encoded = true) String params);
 
-  @GET("/query")
->>>>>>> c9ec49c9
+  @GET("query")
   public Call<QueryResult> query(@Query(U) String username, @Query(P) String password, @Query(DB) String db,
       @Query(value = Q, encoded = true) String query);
 
@@ -64,15 +61,11 @@
   public Call<QueryResult> postQuery(@Query(U) String username, @Query(P) String password, @Query(DB) String db,
       @Query(value = Q, encoded = true) String query);
 
-<<<<<<< HEAD
-  @GET("query")
-=======
-  @POST("/query")
+  @POST("query")
   public Call<QueryResult> postQuery(@Query(U) String username, @Query(P) String password, @Query(DB) String db,
           @Query(value = Q, encoded = true) String query, @Query(value = PARAMS, encoded = true) String params);
 
-  @GET("/query")
->>>>>>> c9ec49c9
+  @GET("query")
   public Call<QueryResult> query(@Query(U) String username, @Query(P) String password,
       @Query(value = Q, encoded = true) String query);
 
@@ -87,7 +80,7 @@
       @Query(CHUNK_SIZE) int chunkSize);
 
   @Streaming
-  @POST("/query?chunked=true")
+  @POST("query?chunked=true")
   public Call<ResponseBody> query(@Query(U) String username,
           @Query(P) String password, @Query(DB) String db, @Query(value = Q, encoded = true) String query,
           @Query(CHUNK_SIZE) int chunkSize, @Query(value = PARAMS, encoded = true) String params);
